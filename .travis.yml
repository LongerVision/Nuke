language: objective-c
os: osx
osx_image:
  - xcode9.4
<<<<<<< HEAD
  - xcode10
  - xcode10.2
=======
  - xcode10.1
>>>>>>> c7387336

env:
  matrix:
  - DESTINATION="OS=12.2,name=iPhone X"
    SCHEME="$IOS_SCHEME"     RUN_TESTS="YES"
  - DESTINATION="OS=11.3,name=iPhone X"
    SCHEME="Nuke"     RUN_TESTS="YES"
  - DESTINATION="OS=10.3.1,name=iPhone 7 Plus"
    SCHEME="Nuke"     RUN_TESTS="YES"
  - DESTINATION="OS=9.3,name=iPhone 5"
    SCHEME="Nuke"     RUN_TESTS="YES"

  - DESTINATION="OS=12.2,name=Apple TV 4K"
    SCHEME="$TVOS_SCHEME"    RUN_TESTS="YES"
  - DESTINATION="OS=11.3,name=Apple TV 4K"
    SCHEME="Nuke"    RUN_TESTS="YES"

  - DESTINATION="arch=x86_64"
    SCHEME="Nuke"   RUN_TESTS="YES"

  - DESTINATION="OS=4.2,name=Apple Watch - 42mm"
    SCHEME="Nuke" RUN_TESTS="NO"
  - DESTINATION="OS=3.2,name=Apple Watch - 42mm"
    SCHEME="Nuke" RUN_TESTS="NO"

script:
  - set -o pipefail
  - xcodebuild -version
  - xcodebuild -showsdks

  - if [ $RUN_TESTS == "YES" ]; then
      xcodebuild test -scheme "$SCHEME" -destination "$DESTINATION" -configuration Debug | xcpretty;
    else
      xcodebuild build -scheme "$SCHEME" -destination "$DESTINATION" -configuration Debug | xcpretty;
    fi<|MERGE_RESOLUTION|>--- conflicted
+++ resolved
@@ -2,12 +2,8 @@
 os: osx
 osx_image:
   - xcode9.4
-<<<<<<< HEAD
   - xcode10
   - xcode10.2
-=======
-  - xcode10.1
->>>>>>> c7387336
 
 env:
   matrix:
