--- conflicted
+++ resolved
@@ -5,35 +5,31 @@
 import Foundation
 import os
 
-func signpost(_ log: OSLog, _ object: AnyObject, _ name: StaticString, _ type: SignpostType) {
+func signpost(_ log: OSLog, _ object: AnyObject, _ name: StaticString, _ type: OSSignpostType) {
     guard ImagePipeline.Configuration.isSignpostLoggingEnabled else { return }
-    if #available(OSX 10.14, iOS 12.0, watchOS 5.0, tvOS 12.0, *) {
-        let signpostId = OSSignpostID(log: log, object: object)
-        os_signpost(type.os, log: log, name: name, signpostID: signpostId)
-    }
+
+    let signpostId = OSSignpostID(log: log, object: object)
+    os_signpost(type, log: log, name: name, signpostID: signpostId)
 }
 
-func signpost(_ log: OSLog, _ object: AnyObject, _ name: StaticString, _ type: SignpostType, _ message: @autoclosure () -> String) {
+func signpost(_ log: OSLog, _ object: AnyObject, _ name: StaticString, _ type: OSSignpostType, _ message: @autoclosure () -> String) {
     guard ImagePipeline.Configuration.isSignpostLoggingEnabled else { return }
-    if #available(OSX 10.14, iOS 12.0, watchOS 5.0, tvOS 12.0, *) {
-        let signpostId = OSSignpostID(log: log, object: object)
-        os_signpost(type.os, log: log, name: name, signpostID: signpostId, "%{public}s", message())
-    }
+
+    let signpostId = OSSignpostID(log: log, object: object)
+    os_signpost(type, log: log, name: name, signpostID: signpostId, "%{public}s", message())
 }
 
-func signpost<T>(_ log: OSLog, _ name: StaticString, _ work: () -> T) -> T {
-    if #available(OSX 10.14, iOS 12.0, watchOS 5.0, tvOS 12.0, *), ImagePipeline.Configuration.isSignpostLoggingEnabled {
-        let signpostId = OSSignpostID(log: log)
-        os_signpost(.begin, log: log, name: name, signpostID: signpostId)
-        let result = work()
-        os_signpost(.end, log: log, name: name, signpostID: signpostId)
-        return result
-    } else {
-        return work()
-    }
+func signpost<T>(_ log: OSLog, _ name: StaticString, _ work: () throws -> T) rethrows -> T {
+    guard ImagePipeline.Configuration.isSignpostLoggingEnabled else { return try work() }
+
+    let signpostId = OSSignpostID(log: log)
+    os_signpost(.begin, log: log, name: name, signpostID: signpostId)
+    let result = try work()
+    os_signpost(.end, log: log, name: name, signpostID: signpostId)
+    return result
 }
 
-<<<<<<< HEAD
+// TODO: Do we need this version?
 func signpost<T>(_ log: OSLog, _ name: StaticString, _ message: @autoclosure () -> String, _ work: () throws -> T) rethrows -> T {
     guard ImagePipeline.Configuration.isSignpostLoggingEnabled else { return try work() }
 
@@ -42,18 +38,6 @@
     let result = try work()
     os_signpost(.end, log: log, name: name, signpostID: signpostId)
     return result
-=======
-func signpost<T>(_ log: OSLog, _ name: StaticString, _ message: @autoclosure () -> String, _ work: () -> T) -> T {
-    if #available(OSX 10.14, iOS 12.0, watchOS 5.0, tvOS 12.0, *), ImagePipeline.Configuration.isSignpostLoggingEnabled {
-        let signpostId = OSSignpostID(log: log)
-        os_signpost(.begin, log: log, name: name, signpostID: signpostId, "%{public}s", message())
-        let result = work()
-        os_signpost(.end, log: log, name: name, signpostID: signpostId)
-        return result
-    } else {
-        return work()
-    }
->>>>>>> a002b7fd
 }
 
 var log: OSLog = .disabled
@@ -68,17 +52,4 @@
     static func bytes(_ count: Int64) -> String {
         byteFormatter.string(fromByteCount: count)
     }
-}
-
-enum SignpostType {
-    case begin, event, end
-
-    @available(OSX 10.14, iOS 12.0, watchOS 5.0, tvOS 12.0, *)
-    var os: OSSignpostType {
-        switch self {
-        case .begin: return .begin
-        case .event: return .event
-        case .end: return .end
-        }
-    }
 }